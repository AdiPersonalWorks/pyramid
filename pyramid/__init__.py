# -*- coding: utf-8 -*-
#
# Author: Taylor Smith <taylor.smith@alkaline-ml.com>
#
# The pyramid module

<<<<<<< HEAD
__version__ = '0.2-alpha'
=======
__version__ = '0.3-dev'
>>>>>>> 8bcd9872

try:
    # this var is injected in the setup build to enable
    # the retrieval of the version number without actually
    # importing the un-built submodules.
    __PYRAMID_SETUP__
except NameError:
    __PYRAMID_SETUP__ = False

if __PYRAMID_SETUP__:
    import sys
    import os
    sys.stderr.write('Partial import of pyramid during the build process.' + os.linesep)
else:
    __all__ = [
        'arima',
        'compat',
        'utils'
    ]

    # top-level imports - if any
    # todo


def setup_module(module):
    import numpy as np
    import random

    _random_seed = int(np.random.uniform() * (2 ** 31 - 1))
    np.random.seed(_random_seed)
    random.seed(_random_seed)<|MERGE_RESOLUTION|>--- conflicted
+++ resolved
@@ -4,11 +4,7 @@
 #
 # The pyramid module
 
-<<<<<<< HEAD
-__version__ = '0.2-alpha'
-=======
-__version__ = '0.3-dev'
->>>>>>> 8bcd9872
+__version__ = '0.3'
 
 try:
     # this var is injected in the setup build to enable
